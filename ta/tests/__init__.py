<<<<<<< HEAD
from ta.tests.momentum import TestRateOfChangeIndicator
from ta.tests.pipeline_wrapper import TestTAFeaturesTransform
=======
# from ta.tests.pipeline_wrapper import TestTAFeaturesTransform
>>>>>>> c5e44dfe
from ta.tests.trend import (TestADXIndicator, TestCCIIndicator,
                            TestMACDIndicator, TestPSARIndicator,
                            TestVortexIndicator)
from ta.tests.utils import TestGeneral
from ta.tests.volatility import TestAverageTrueRange, TestBollingerBands
from ta.tests.volume import (TestAccDistIndexIndicator,
                             TestEaseOfMovementIndicator,
                             TestForceIndexIndicator,
                             TestOnBalanceVolumeIndicator)<|MERGE_RESOLUTION|>--- conflicted
+++ resolved
@@ -1,9 +1,5 @@
-<<<<<<< HEAD
 from ta.tests.momentum import TestRateOfChangeIndicator
 from ta.tests.pipeline_wrapper import TestTAFeaturesTransform
-=======
-# from ta.tests.pipeline_wrapper import TestTAFeaturesTransform
->>>>>>> c5e44dfe
 from ta.tests.trend import (TestADXIndicator, TestCCIIndicator,
                             TestMACDIndicator, TestPSARIndicator,
                             TestVortexIndicator)
