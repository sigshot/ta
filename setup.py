--- conflicted
+++ resolved
@@ -3,11 +3,7 @@
 setup(
     name = 'ta',
     packages = ['ta'],
-<<<<<<< HEAD
-    version = '0.5.3',
-=======
     version = '0.5.4',
->>>>>>> fad2c10d
     description='Technical Analysis Library in Python',
     long_description='It is a Technical Analysis library to financial time series datasets. You can use to do feature engineering. It is builded on Python Pandas library.',
     author = 'Dario Lopez Padial (Bukosabino)',
@@ -20,11 +16,7 @@
         'pandas',
         'scikit-learn'
     ],
-<<<<<<< HEAD
-    download_url = 'https://github.com/bukosabino/ta/tarball/0.5.3',
-=======
     download_url = 'https://github.com/bukosabino/ta/tarball/0.5.4',
->>>>>>> fad2c10d
     keywords = ['technical analysis', 'python3', 'pandas'],
     license='The MIT License (MIT)',
     classifiers = [],
